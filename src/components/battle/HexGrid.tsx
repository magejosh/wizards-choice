--- conflicted
+++ resolved
@@ -1,11 +1,7 @@
-<<<<<<< HEAD
 import React, { useMemo, useEffect, useState } from 'react';
 import { TextureLoader, Texture } from 'three';
-=======
-import React, { useMemo } from 'react';
 import { useLoader } from '@react-three/fiber';
-import { TextureLoader } from 'three';
->>>>>>> 49409f64
+ main
 import { Edges } from '@react-three/drei';
 
 type Vec3 = [number, number, number];
@@ -35,7 +31,6 @@
   textureMap?: Partial<Record<TileType, string>>;
 }
 
-<<<<<<< HEAD
 const useOptionalTexture = (url?: string) => {
   const [texture, setTexture] = useState<Texture | null>(null);
 
@@ -68,11 +63,7 @@
 const HexTile: React.FC<HexTileProps> = ({ position, radius, height, type, textureMap }) => {
   const texturePath = textureMap?.[type];
   const texture = useOptionalTexture(texturePath);
-=======
-const HexTile: React.FC<HexTileProps> = ({ position, radius, height, type, textureMap }) => {
-  const texturePath = textureMap?.[type];
-  const texture = texturePath ? useLoader(TextureLoader, texturePath) : undefined;
->>>>>>> 49409f64
+ main
 
   // CylinderGeometry groups: 0 - side, 1 - top, 2 - bottom
   const materials = useMemo(() => {
