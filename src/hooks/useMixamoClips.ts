import { useFBX } from '@react-three/drei';
import { useMemo } from 'react';
import * as THREE from 'three';
import { SkeletonUtils } from 'three-stdlib';

export interface MixamoActions {
  idle: string;
  cast: string;
  die: string;
}

export function findSkinnedMesh(root: THREE.Object3D | undefined) {
  let skinned: THREE.SkinnedMesh | undefined;
  if (!root) return skinned;
  root.traverse(obj => {
    if (!skinned && (obj as THREE.SkinnedMesh).isSkinnedMesh) {
      skinned = obj as THREE.SkinnedMesh;
    }
  });
  return skinned;
}

export function useMixamoClips(
  scene: THREE.Object3D | undefined,
  actions: MixamoActions
) {
  const idle = useFBX(actions.idle);
  const cast = useFBX(actions.cast);
  const die = useFBX(actions.die);

  return useMemo(() => {
    const skinned = findSkinnedMesh(scene);
    if (!skinned || !skinned.skeleton || !skinned.skeleton.bones?.length) {
      return {} as Record<keyof MixamoActions, THREE.AnimationClip | undefined>;
    }

    const retarget = (fbx: any) => {
      if (!fbx?.animations || !fbx.animations[0]) {
        return undefined;
      }

      const sourceSkinned = findSkinnedMesh(fbx);
      if (!sourceSkinned?.skeleton?.bones?.length) {
        return undefined;
      }

      try {
<<<<<<< HEAD
        return SkeletonUtils.retargetClip(skinned, sourceSkinned, fbx.animations[0]);
=======
        return SkeletonUtils.retargetClip(skinned, sourceSkinned, fbx.animations[0], {
          hip: 'mixamorig:Hips',
          preservePosition: false,
        });
>>>>>>> 0fa1292e
      } catch (e) {
        console.warn('Failed to retarget clip', e);
        return undefined;
      }
    };
    return {
      idle: retarget(idle),
      cast: retarget(cast),
      die: retarget(die),
    } as Record<keyof MixamoActions, THREE.AnimationClip | undefined>;
  }, [scene, idle, cast, die]);
}<|MERGE_RESOLUTION|>--- conflicted
+++ resolved
@@ -45,14 +45,12 @@
       }
 
       try {
-<<<<<<< HEAD
-        return SkeletonUtils.retargetClip(skinned, sourceSkinned, fbx.animations[0]);
-=======
+
         return SkeletonUtils.retargetClip(skinned, sourceSkinned, fbx.animations[0], {
           hip: 'mixamorig:Hips',
           preservePosition: false,
         });
->>>>>>> 0fa1292e
+ main
       } catch (e) {
         console.warn('Failed to retarget clip', e);
         return undefined;
